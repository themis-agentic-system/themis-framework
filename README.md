# Themis Framework

> An open framework for building **multi-agent legal reasoning systems** that blend data analysis, doctrinal expertise, and strategic counsel under a unified orchestrator.

![Themis](https://img.shields.io/badge/agentic-legal-blue)
![License](https://img.shields.io/badge/license-MIT-green)
![Status](https://img.shields.io/badge/status-alpha-orange)

## Table of Contents

1. [Why Themis?](#why-themis)
2. [Key Features](#key-features)
3. [System Architecture](#system-architecture)
4. [Getting Started](#getting-started)
5. [Usage Patterns](#usage-patterns)
6. [Development Guide](#development-guide)
7. [Roadmap](#roadmap)
8. [Contributing](#contributing)
9. [License](#license)

---

## Why Themis?

Modern legal work blends **facts + law + strategy**. Themis models this as a crew of specialist agents:

- **LDA – Legal Data Analyst**: parses case documents, computes damages and timelines, and prepares evidentiary exhibits.
- **DEA – Doctrinal Expert**: applies black-letter law with strict, verifiable citations and guards against hallucinations.
- **LSA – Legal Strategist**: drafts client-facing strategy, correspondence, and demands while managing tone and risk.
- **Orchestrator**: routes tasks, maintains shared memory, performs reflection (consistency, citation checks, red-flag detection), and assembles the final deliverables.

Themis draws inspiration from multi-agent healthcare systems and adapts the approach for **high-stakes legal reasoning** where provenance, defensibility, and human review are non-negotiable.

---

## Key Features

- **Agent Orchestration** – Planning, routing, and reflection ensure the right specialist handles each sub-task.
- **Retrieval-Augmented Generation (RAG)** – Built-in provenance tracking (file + page + pin-cites) promotes verifiability.
- **Analytics Pipeline** – Pandas/DuckDB powered analytics that export XLSX exhibits (demands, timelines, damages models).
- **Rich Tooling Layer** – OCR, document ingestion, legal search, docket timelines, tabular helpers, and timeline builders.
- **Guardrails & Ethics** – “No-send” gates, red-flag policies, and consistency checks prevent unsupervised dispatch.

---

## System Architecture

```
themis-framework/
├── api/              # FastAPI surface for orchestration + external integrations
├── orchestrator/     # Intent parsing, planning, memory, and reflection logic
├── agents/           # Specialist agents: lda.py, dea.py, lsa.py
├── tools/            # Tool adapters: files.py, legal_search.py, docket.py, tabular.py, timeline.py
├── packs/            # Practice packs (e.g., pi_demand, crim_motions) combining agents + workflows
├── qa/               # Autorater-style tests for plans, citations, and red-flag policies
├── infra/            # Deployment assets (Docker Compose, optional Terraform)
├── README.md
├── .env.example
└── pyproject.toml
```

**Typical Flow:** `Ask → Orchestrator plans & routes → LDA (facts/numbers) → DEA (law/cites) → LSA (strategy/draft) → Reflection checks → Human review-ready artifact.`

---

## Getting Started

### Prerequisites

- Python 3.10+
- `pip` or `uv` for dependency management
- (Optional) Docker for containerized deployment

### Installation

```bash
git clone https://github.com/<your-org>/themis-framework.git
cd themis-framework
python -m venv .venv
source .venv/bin/activate
pip install -e .
cp .env.example .env  # populate with API keys & service credentials
```

<<<<<<< HEAD
### Scaffolding the Repository

The repo ships with a **minimal runnable scaffold** so you can experiment immediately:

```text
themis-framework/
├── api/                  # FastAPI app surface (uvicorn api.main:app --reload)
├── orchestrator/         # Planning/execution services + shared state helpers
├── agents/               # Stub LDA/DEA/LSA agents implementing the BaseAgent API
├── tools/                # Tool registry placeholder for future integrations
├── packs/pi_demand/      # Sample practice pack with an async CLI entry point
├── qa/                   # Placeholder for autorater + guardrail tests
├── infra/                # Deployment artifacts (add Docker/Terraform as needed)
├── pyproject.toml        # Poetry/setuptools metadata + dependencies
└── .env.example          # Template for API keys and service URLs
```

Key bootstrap commands:

```bash
# 1. Install runtime + dev dependencies
pip install -e .[dev]

# 2. Launch the FastAPI scaffold (serves /health + orchestrator stubs)
uvicorn api.main:app --reload

# 3. Exercise the sample practice pack (expects a YAML path)
python -m packs.pi_demand.run --matter path/to/matter.yaml
```

As you add real logic, replace the stubbed TODOs in `agents/`, enrich the orchestrator service, and expand the tool registry.

=======
>>>>>>> 25ac3c5c
### Quickstart

Run the orchestrator API locally:

```bash
uvicorn api.main:app --reload
```

Open `http://localhost:8000/docs` to explore the OpenAPI interface and trigger multi-agent workflows.

---

## Usage Patterns

### Running a Practice Pack

Each `packs/<pack_name>` directory bundles tailored prompts, guardrails, and tools. For example, the `pi_demand` pack:

```bash
python -m packs.pi_demand.run --matter data/sample_matter.yaml
```

The orchestrator will:

1. Extract facts and figures through the LDA agent.
2. Compile doctrinal analysis with the DEA agent, citing sources.
3. Draft a negotiation-ready demand package via the LSA agent.
4. Run reflection checks before producing the final deliverables in `/outputs/`.

### Building Custom Agents

Implement the `AgentProtocol` (see `agents/base.py`) and register the agent in the orchestrator configuration. Tools can be composed using the helpers in `tools/` and validated with the QA harness in `qa/`.

---

## Development Guide

### Project Scripts

- `make lint` – Run formatting and static analysis.
- `make test` – Execute unit and integration tests.
- `make qa` – Run autorater-style checks for plans, citations, and red-flag policies.

### Coding Standards

- Favor explicit provenance (include `source`, `page`, `pin_cite`).
- Ensure every agent output declares assumptions and unresolved questions.
- Use the orchestrator’s reflection pipeline for safety-critical deployments.

### Testing New Packs

1. Create fixtures under `packs/<pack_name>/fixtures/`.
2. Author QA scenarios in `qa/<pack_name>/`.
3. Run `make qa PACK=<pack_name>` to validate.

---

## Roadmap

<<<<<<< HEAD
- [ ] Expand practice packs (employment, regulatory, M&A diligence).
- [ ] Add courtroom presentation agent for visuals and demonstratives.
=======
- [ ] Expand practice packs (personal injury, employment, regulatory, M&A diligence).
>>>>>>> 25ac3c5c
- [ ] Integrate docket monitoring with push notifications.
- [ ] Support structured knowledge graphs for long matters.
- [ ] Publish benchmark suite for legal multi-agent systems.

Have ideas? Open an issue or start a discussion!

---

## Contributing

1. Fork the repository and create a feature branch.
2. Ensure `make lint` and `make test` pass locally.
3. Submit a pull request with context, screenshots (if applicable), and QA evidence.

Please review the [code of conduct](CODE_OF_CONDUCT.md) (coming soon) before contributing.

---

## License

Themis Framework is released under the [MIT License](LICENSE).

---

**"Trust, but verify."** Every automated deliverable is designed for human review before filing, sending, or advising clients.<|MERGE_RESOLUTION|>--- conflicted
+++ resolved
@@ -82,41 +82,6 @@
 cp .env.example .env  # populate with API keys & service credentials
 ```
 
-<<<<<<< HEAD
-### Scaffolding the Repository
-
-The repo ships with a **minimal runnable scaffold** so you can experiment immediately:
-
-```text
-themis-framework/
-├── api/                  # FastAPI app surface (uvicorn api.main:app --reload)
-├── orchestrator/         # Planning/execution services + shared state helpers
-├── agents/               # Stub LDA/DEA/LSA agents implementing the BaseAgent API
-├── tools/                # Tool registry placeholder for future integrations
-├── packs/pi_demand/      # Sample practice pack with an async CLI entry point
-├── qa/                   # Placeholder for autorater + guardrail tests
-├── infra/                # Deployment artifacts (add Docker/Terraform as needed)
-├── pyproject.toml        # Poetry/setuptools metadata + dependencies
-└── .env.example          # Template for API keys and service URLs
-```
-
-Key bootstrap commands:
-
-```bash
-# 1. Install runtime + dev dependencies
-pip install -e .[dev]
-
-# 2. Launch the FastAPI scaffold (serves /health + orchestrator stubs)
-uvicorn api.main:app --reload
-
-# 3. Exercise the sample practice pack (expects a YAML path)
-python -m packs.pi_demand.run --matter path/to/matter.yaml
-```
-
-As you add real logic, replace the stubbed TODOs in `agents/`, enrich the orchestrator service, and expand the tool registry.
-
-=======
->>>>>>> 25ac3c5c
 ### Quickstart
 
 Run the orchestrator API locally:
@@ -176,12 +141,7 @@
 
 ## Roadmap
 
-<<<<<<< HEAD
-- [ ] Expand practice packs (employment, regulatory, M&A diligence).
-- [ ] Add courtroom presentation agent for visuals and demonstratives.
-=======
 - [ ] Expand practice packs (personal injury, employment, regulatory, M&A diligence).
->>>>>>> 25ac3c5c
 - [ ] Integrate docket monitoring with push notifications.
 - [ ] Support structured knowledge graphs for long matters.
 - [ ] Publish benchmark suite for legal multi-agent systems.
