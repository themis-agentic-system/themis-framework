"""Routing layer exposing orchestrator operations via FastAPI."""

from __future__ import annotations

import logging
import re
<<<<<<< HEAD
from typing import Any
=======
from typing import Annotated, Any
>>>>>>> 6143f90f

from fastapi import APIRouter, Depends, HTTPException, Request, status
from pydantic import BaseModel, ConfigDict, ValidationError
from slowapi import Limiter
from slowapi.util import get_remote_address

from api.security import verify_api_key
from orchestrator.models import Matter, MatterWrapper
from orchestrator.service import OrchestratorService

logger = logging.getLogger("themis.orchestrator.router")

router = APIRouter()
_service: OrchestratorService | None = None

# Initialize rate limiter
limiter = Limiter(key_func=get_remote_address)

_CONTROL_CHARACTERS = re.compile(r"[\x00-\x08\x0b\x0c\x0e-\x1f\x7f]")
_SCRIPT_BLOCK = re.compile(r"<\s*script[^>]*>.*?<\s*/\s*script\s*>", re.IGNORECASE | re.DOTALL)
_MAX_STRING_LENGTH = 10000


class PlanRequest(BaseModel):
    """Request payload for planning operations."""

    model_config = ConfigDict(extra="forbid")

    matter: dict[str, Any]


class ExecuteRequest(BaseModel):
    """Request payload for executing previously generated plans."""

    model_config = ConfigDict(extra="forbid")

    plan_id: str | None = None
    matter: dict[str, Any] | None = None


def _sanitize_string(value: str) -> str:
    sanitized = _CONTROL_CHARACTERS.sub("", value)
    sanitized = _SCRIPT_BLOCK.sub("", sanitized)
    sanitized = sanitized.replace("\r", " ").replace("\n", " ").strip()
    if len(sanitized) > _MAX_STRING_LENGTH:
        sanitized = sanitized[:_MAX_STRING_LENGTH]
    return sanitized


def sanitize_matter_payload(payload: Any) -> Any:
    """Recursively sanitize user-provided matter payloads."""

    if isinstance(payload, str):
        return _sanitize_string(payload)
    if isinstance(payload, list):
        return [sanitize_matter_payload(item) for item in payload]
    if isinstance(payload, dict):
        return {key: sanitize_matter_payload(value) for key, value in payload.items()}
    return payload


def configure_service(service: OrchestratorService) -> None:
    """Register the orchestrator service instance used by the router."""

    global _service
    _service = service


def get_service() -> OrchestratorService:
    """Return the configured orchestrator service, creating one if missing."""

    global _service
    if _service is None:
        _service = OrchestratorService()
    return _service


def validate_and_extract_matter(matter_data: dict[str, Any]) -> dict[str, Any]:
    """Validate matter payload and extract data.

    Attempts to validate the matter payload using Pydantic models for type safety.
    Raises a 422 HTTP error if validation fails so the caller can correct payloads.

    Args:
        matter_data: Raw matter data (may be {"matter": {...}} or direct matter dict)

    Returns:
        Validated matter dict (always extracts inner "matter" key if present)

    Raises:
        HTTPException: If validation fails with helpful error messages
    """
    try:
        # Try to validate as wrapped matter first ({"matter": {...}})
        if "matter" in matter_data:
            wrapper = MatterWrapper.model_validate(matter_data)
            inner = wrapper.matter
            if isinstance(inner, Matter):
                return sanitize_matter_payload(inner.model_dump(exclude_none=True))
            validated_inner = Matter.model_validate(inner)
            return sanitize_matter_payload(validated_inner.model_dump(exclude_none=True))

        # Try to validate as direct matter
        validated = Matter.model_validate(matter_data)
        return sanitize_matter_payload(validated.model_dump(exclude_none=True))

    except ValidationError as exc:
        # Log validation errors for debugging
        logger.warning(f"Matter validation failed: {exc.error_count()} errors")
        for error in exc.errors():
            logger.debug(f"  - {error['loc']}: {error['msg']}")

        # Return helpful error message
        error_details = []
        for error in exc.errors():
            location = " -> ".join(str(loc) for loc in error["loc"])
            error_details.append(f"{location}: {error['msg']}")

        raise HTTPException(
            status_code=status.HTTP_422_UNPROCESSABLE_ENTITY,
            detail={
                "message": "Matter validation failed",
                "errors": error_details[:10],  # Limit to first 10 errors
                "total_errors": exc.error_count(),
            },
        ) from exc


@router.post("/plan", summary="Create an execution plan for a legal matter")
@limiter.limit("20/minute")  # 20 requests per minute per IP
async def plan(
    request: Request,
    api_key: str = Depends(verify_api_key),
) -> dict[str, Any]:
    """Generate a draft plan given a matter payload.

    Validates the matter payload for required fields and data types.
    Requires authentication via Bearer token if THEMIS_API_KEY is set.
    Rate limited to 20 requests per minute per IP address.
    """
    try:
        payload = await request.json()
    except ValueError as exc:
        raise HTTPException(
            status_code=status.HTTP_400_BAD_REQUEST,
            detail="Invalid JSON payload provided.",
        ) from exc
    plan_request = PlanRequest.model_validate(payload)
    service = get_service()
    validated_matter = validate_and_extract_matter(plan_request.matter)
    return await service.plan(validated_matter)


@router.post("/execute", summary="Run a plan through registered agents")
@limiter.limit("10/minute")  # 10 requests per minute per IP (lower limit for expensive operations)
async def execute(
    request: Request,
    api_key: str = Depends(verify_api_key),
) -> dict[str, Any]:
    """Run a matter through the orchestrated workflow.

    Validates the matter payload if provided.
    Requires authentication via Bearer token if THEMIS_API_KEY is set.
    Rate limited to 10 requests per minute per IP address.
    """
    try:
        payload = await request.json()
    except ValueError as exc:
        raise HTTPException(
            status_code=status.HTTP_400_BAD_REQUEST,
            detail="Invalid JSON payload provided.",
        ) from exc
    execute_request = ExecuteRequest.model_validate(payload)

    if execute_request.plan_id is None and execute_request.matter is None:
        raise HTTPException(
            status_code=status.HTTP_400_BAD_REQUEST,
            detail="Provide either an existing plan_id or a matter payload to execute.",
        )

    service = get_service()
    try:
        # Validate matter if provided
        validated_matter = None
        if execute_request.matter is not None:
            validated_matter = validate_and_extract_matter(execute_request.matter)

        return await service.execute(plan_id=execute_request.plan_id, matter=validated_matter)
    except ValueError as exc:
        raise HTTPException(status_code=status.HTTP_404_NOT_FOUND, detail=str(exc)) from exc


@router.get("/plans/{plan_id}", summary="Retrieve a previously generated plan")
@limiter.limit("60/minute")  # 60 requests per minute per IP (higher limit for read operations)
async def get_plan(
    plan_id: str,
    request: Request,
    api_key: str = Depends(verify_api_key),
) -> dict[str, Any]:
    """Fetch a plan definition by identifier.

    Requires authentication via Bearer token if THEMIS_API_KEY is set.
    Rate limited to 60 requests per minute per IP address.
    """
    service = get_service()
    try:
        return await service.get_plan(plan_id)
    except ValueError as exc:
        raise HTTPException(status_code=status.HTTP_404_NOT_FOUND, detail=str(exc)) from exc


@router.get("/artifacts/{plan_id}", summary="Retrieve execution artifacts for a plan")
@limiter.limit("60/minute")  # 60 requests per minute per IP (higher limit for read operations)
async def get_artifacts(
    plan_id: str,
    request: Request,
    api_key: str = Depends(verify_api_key),
) -> dict[str, Any]:
    """Fetch artifacts generated during execution for a plan.

    Requires authentication via Bearer token if THEMIS_API_KEY is set.
    Rate limited to 60 requests per minute per IP address.
    """
    service = get_service()
    try:
        return await service.get_artifacts(plan_id)
    except ValueError as exc:
        raise HTTPException(status_code=status.HTTP_404_NOT_FOUND, detail=str(exc)) from exc<|MERGE_RESOLUTION|>--- conflicted
+++ resolved
@@ -4,11 +4,7 @@
 
 import logging
 import re
-<<<<<<< HEAD
-from typing import Any
-=======
 from typing import Annotated, Any
->>>>>>> 6143f90f
 
 from fastapi import APIRouter, Depends, HTTPException, Request, status
 from pydantic import BaseModel, ConfigDict, ValidationError
