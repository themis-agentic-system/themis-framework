"""Shared pytest fixtures for the test suite."""

from __future__ import annotations

import asyncio
import inspect
from collections.abc import Generator

import pytest

from tools.metrics import metrics_registry


def pytest_addoption(parser: pytest.Parser) -> None:
    """Register configuration options consumed by pytest-asyncio."""

    parser.addini("asyncio_mode", "Configure asyncio support", default="auto")
<<<<<<< HEAD
try:  # pragma: no cover - exercised indirectly during test discovery
    import pytest_asyncio  # type: ignore
except ModuleNotFoundError:  # pragma: no cover - used in constrained environments
    pytest_asyncio = None


if pytest_asyncio is None:  # pragma: no cover - discovery hook
=======


try:  # pragma: no cover - exercised indirectly during test discovery
    import pytest_asyncio  # type: ignore
except ModuleNotFoundError:  # pragma: no cover - used in constrained environments
>>>>>>> 6143f90f
    @pytest.hookimpl(tryfirst=True)
    def pytest_pyfunc_call(pyfuncitem: pytest.Function) -> bool | None:
        """Execute async tests using asyncio when pytest-asyncio is unavailable."""

        test_function = pyfuncitem.obj
        if inspect.iscoroutinefunction(test_function):
            loop = asyncio.new_event_loop()
            try:
                signature = inspect.signature(test_function)
                kwargs = {
                    name: pyfuncitem.funcargs[name]
                    for name in signature.parameters
                    if name in pyfuncitem.funcargs
                }
                loop.run_until_complete(test_function(**kwargs))
            finally:
                loop.close()
            return True
        return None


@pytest.fixture(autouse=True)
def reset_metrics_registry() -> Generator[None, None, None]:
    """Ensure each test starts with a clean metrics registry."""

    metrics_registry.reset()
    yield
    metrics_registry.reset()


@pytest.fixture(autouse=True)
def clear_api_key_environment(monkeypatch: pytest.MonkeyPatch) -> None:
    """Prevent API key configuration from leaking between tests."""

    for variable in ("THEMIS_API_KEY", "THEMIS_API_KEY_PREVIOUS", "THEMIS_API_KEYS"):
        monkeypatch.delenv(variable, raising=False)


@pytest.fixture(autouse=True)
def restore_rate_limit_state(monkeypatch: pytest.MonkeyPatch) -> None:
    """Reset SlowAPI's request state between tests to avoid cross-test leakage."""

    # SlowAPI stores a thread-local state that can retain previous request contexts.
    # Clearing the state ensures isolated behaviour in API tests.
    try:
        from slowapi import context
    except Exception:  # pragma: no cover - best effort cleanup
        return

    context._thread_local = context.ThreadLocalState()
    monkeypatch.setattr(context, "_thread_local", context.ThreadLocalState())<|MERGE_RESOLUTION|>--- conflicted
+++ resolved
@@ -15,21 +15,11 @@
     """Register configuration options consumed by pytest-asyncio."""
 
     parser.addini("asyncio_mode", "Configure asyncio support", default="auto")
-<<<<<<< HEAD
-try:  # pragma: no cover - exercised indirectly during test discovery
-    import pytest_asyncio  # type: ignore
-except ModuleNotFoundError:  # pragma: no cover - used in constrained environments
-    pytest_asyncio = None
-
-
-if pytest_asyncio is None:  # pragma: no cover - discovery hook
-=======
 
 
 try:  # pragma: no cover - exercised indirectly during test discovery
     import pytest_asyncio  # type: ignore
 except ModuleNotFoundError:  # pragma: no cover - used in constrained environments
->>>>>>> 6143f90f
     @pytest.hookimpl(tryfirst=True)
     def pytest_pyfunc_call(pyfuncitem: pytest.Function) -> bool | None:
         """Execute async tests using asyncio when pytest-asyncio is unavailable."""
