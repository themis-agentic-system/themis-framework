"""Shared pytest fixtures for the test suite."""

from __future__ import annotations

import asyncio
import importlib.util
import inspect
from collections.abc import Generator

import pytest

from tools.metrics import metrics_registry


def pytest_addoption(parser: pytest.Parser) -> None:
    """Register configuration options consumed by pytest-asyncio."""

    parser.addini("asyncio_mode", "Configure asyncio support", default="auto")


<<<<<<< HEAD
if importlib.util.find_spec("pytest_asyncio") is None:  # pragma: no cover - discovery hook
=======
try:  # pragma: no cover - exercised indirectly during test discovery
    import pytest_asyncio  # type: ignore
except ModuleNotFoundError:  # pragma: no cover - used in constrained environments
>>>>>>> 6143f90f
    @pytest.hookimpl(tryfirst=True)
    def pytest_pyfunc_call(pyfuncitem: pytest.Function) -> bool | None:
        """Execute async tests using asyncio when pytest-asyncio is unavailable."""

        test_function = pyfuncitem.obj
        if inspect.iscoroutinefunction(test_function):
            loop = asyncio.new_event_loop()
            try:
                signature = inspect.signature(test_function)
                kwargs = {
                    name: pyfuncitem.funcargs[name]
                    for name in signature.parameters
                    if name in pyfuncitem.funcargs
                }
                loop.run_until_complete(test_function(**kwargs))
            finally:
                loop.close()
            return True
        return None


@pytest.fixture(autouse=True)
def reset_metrics_registry() -> Generator[None, None, None]:
    """Ensure each test starts with a clean metrics registry."""

    metrics_registry.reset()
    yield
    metrics_registry.reset()


@pytest.fixture(autouse=True)
def clear_api_key_environment(monkeypatch: pytest.MonkeyPatch) -> None:
    """Prevent API key configuration from leaking between tests."""

    for variable in ("THEMIS_API_KEY", "THEMIS_API_KEY_PREVIOUS", "THEMIS_API_KEYS"):
        monkeypatch.delenv(variable, raising=False)


@pytest.fixture(autouse=True)
def restore_rate_limit_state(monkeypatch: pytest.MonkeyPatch) -> None:
    """Reset SlowAPI's request state between tests to avoid cross-test leakage."""

    # SlowAPI stores a thread-local state that can retain previous request contexts.
    # Clearing the state ensures isolated behaviour in API tests.
    try:
        from slowapi import context
    except Exception:  # pragma: no cover - best effort cleanup
        return

    context._thread_local = context.ThreadLocalState()
    monkeypatch.setattr(context, "_thread_local", context.ThreadLocalState())<|MERGE_RESOLUTION|>--- conflicted
+++ resolved
@@ -18,13 +18,9 @@
     parser.addini("asyncio_mode", "Configure asyncio support", default="auto")
 
 
-<<<<<<< HEAD
-if importlib.util.find_spec("pytest_asyncio") is None:  # pragma: no cover - discovery hook
-=======
 try:  # pragma: no cover - exercised indirectly during test discovery
     import pytest_asyncio  # type: ignore
 except ModuleNotFoundError:  # pragma: no cover - used in constrained environments
->>>>>>> 6143f90f
     @pytest.hookimpl(tryfirst=True)
     def pytest_pyfunc_call(pyfuncitem: pytest.Function) -> bool | None:
         """Execute async tests using asyncio when pytest-asyncio is unavailable."""
